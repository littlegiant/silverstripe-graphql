{
  "name": "silverstripe/graphql",
  "description": "GraphQL server for SilverStripe models and other data",
  "type": "silverstripe-vendormodule",
  "require": {
    "silverstripe/framework": "^5",
    "silverstripe/vendor-plugin": "^1.0",
    "webonyx/graphql-php": "~0.8.0"
  },
  "require-dev": {
    "phpunit/PHPUnit": "^5.7"
  },
  "extra": {
    "branch-alias": {
<<<<<<< HEAD
=======
      "1.x-dev": "1.2.x-dev",
>>>>>>> 6028bfa0
      "dev-master": "2.x-dev"
    }
  },
  "autoload": {
    "psr-4": {
      "SilverStripe\\GraphQL\\": "src/"
    }
  },
  "autoload-dev": {
    "psr-4": {
      "SilverStripe\\GraphQL\\Tests\\": "tests/"
    }
  },
  "config": {
    "process-timeout": 600
  },
  "scripts": {
    "lint": "phpcs src/ tests/",
    "lint-clean": "phpcbf src/ tests/"
  },
  "minimum-stability": "dev",
  "prefer-stable": true,
  "suggest": {
    "silverstripe/graphql-devtools": "Adds in-browser tools for testing and debugging GraphQL queries"
  }
}<|MERGE_RESOLUTION|>--- conflicted
+++ resolved
@@ -12,10 +12,7 @@
   },
   "extra": {
     "branch-alias": {
-<<<<<<< HEAD
-=======
       "1.x-dev": "1.2.x-dev",
->>>>>>> 6028bfa0
       "dev-master": "2.x-dev"
     }
   },
