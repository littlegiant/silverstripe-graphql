<?php

namespace SilverStripe\GraphQL\Scaffolding\Scaffolders\CRUD;

use Exception;
use GraphQL\Type\Definition\InputObjectType;
use GraphQL\Type\Definition\Type;
use SilverStripe\Core\Injector\Injector;
use SilverStripe\GraphQL\Manager;
<<<<<<< HEAD
use SilverStripe\GraphQL\Scaffolding\Extensions\TypeCreatorExtension;
=======
use SilverStripe\GraphQL\Scaffolding\Interfaces\ResolverInterface;
>>>>>>> 1eae54a8
use SilverStripe\GraphQL\Scaffolding\Scaffolders\MutationScaffolder;
use SilverStripe\GraphQL\Scaffolding\Traits\DataObjectTypeTrait;
use SilverStripe\ORM\DataList;
use SilverStripe\ORM\DataObjectSchema;
use SilverStripe\ORM\FieldType\DBField;

/**
 * Scaffolds a generic update operation for DataObjects.
 */
class Update extends MutationScaffolder implements ResolverInterface
{
    use DataObjectTypeTrait;

    /**
     * UpdateOperationScaffolder constructor.
     *
     * @param string $dataObjectClass
     */
    public function __construct($dataObjectClass)
    {
        $this->dataObjectClass = $dataObjectClass;

        parent::__construct(
            'update'.ucfirst($this->typeName()),
            $this->typeName(),
            $this
        );
<<<<<<< HEAD

        // Todo: this is totally half baked
        $this->setResolver(function ($object, array $args, $context, $info) {
            $input = $args['Input'];
            $obj = DataList::create($this->dataObjectClass)
                ->byID($input['ID']);
            if (!$obj) {
                throw new Exception(sprintf(
                    '%s with ID %s not found',
                    $this->dataObjectClass,
                    $input['ID']
                ));
            }
            unset($input['ID']);
            if ($obj->canEdit($context['currentUser'])) {
                $results = $this->extend('augmentMutation', $obj, $args, $context, $info);
                // Extension points that return false should kill the write operation
                if (!in_array(false, $results, true)) {
                    $obj->update($input);
                    $obj->write();
                }

                return $obj;
            } else {
                throw new Exception(sprintf(
                    'Cannot edit this %s',
                    $this->dataObjectClass
                ));
            }
        });
=======
>>>>>>> 1eae54a8
    }

    /**
     * @param Manager $manager
     */
    public function addToManager(Manager $manager)
    {
        $manager->addType($this->generateInputType($manager));
        parent::addToManager($manager);
    }

    /**
     * Use a generated Input type, and require an ID.
     *
     * @param Manager $manager
     * @return array
     */
    protected function createDefaultArgs(Manager $manager)
    {
<<<<<<< HEAD
        $args = [
=======
        return [
            'ID' => [
                'type' => Type::nonNull(Type::id())
            ],
>>>>>>> 1eae54a8
            'Input' => [
                'type' => Type::nonNull($manager->getType($this->inputTypeName())),
            ],
        ];
    }

    /**
     * Based on the args provided, create an Input type to add to the Manager.
     * @param Manager $manager
     * @return InputObjectType
     */
    protected function generateInputType(Manager $manager)
    {
        return new InputObjectType([
            'name' => $this->inputTypeName(),
            'fields' => function () use ($manager) {
                $fields = [
                    'ID' => [
                        'type' => Type::nonNull(Type::id()),
                    ],
                ];
                $instance = $this->getDataObjectInstance();

                // Setup default input args.. Placeholder!
                $schema = Injector::inst()->get(DataObjectSchema::class);
                $db = $schema->fieldSpecs($this->dataObjectClass);

                unset($db['ID']);

                foreach ($db as $dbFieldName => $dbFieldType) {
                    /** @var DBField|TypeCreatorExtension $result */
                    $result = $instance->obj($dbFieldName);
                    // Skip complex fields, e.g. composite, as that would require scaffolding a new input type.
                    if (!$result->isInternalGraphQLType()) {
                        continue;
                    }
                    $arr = [
                        'type' => $result->getGraphQLType($manager),
                    ];
                    $fields[$dbFieldName] = $arr;
                }
                return $fields;
            }
        ]);
    }

    /**
     * @return string
     */
    protected function inputTypeName()
    {
        return $this->typeName().'UpdateInputType';
    }

    public function resolve($object, $args, $context, $info)
    {
        $obj = DataList::create($this->dataObjectClass)
            ->byID($args['ID']);
        if (!$obj) {
            throw new Exception(sprintf(
                '%s with ID %s not found',
                $this->dataObjectClass,
                $args['ID']
            ));
        }
        if (!$obj->canEdit($context['currentUser'])) {
            throw new Exception(sprintf(
                'Cannot edit this %s',
                $this->dataObjectClass
            ));
        }

        // Extension points that return false should kill the write operation
        $results = $this->extend('augmentMutation', $obj, $args, $context, $info);
        if (in_array(false, $results, true)) {
            return $obj;
        }

        $obj->update($args['Input']);
        $obj->write();
        return $obj;
    }
}<|MERGE_RESOLUTION|>--- conflicted
+++ resolved
@@ -7,11 +7,8 @@
 use GraphQL\Type\Definition\Type;
 use SilverStripe\Core\Injector\Injector;
 use SilverStripe\GraphQL\Manager;
-<<<<<<< HEAD
 use SilverStripe\GraphQL\Scaffolding\Extensions\TypeCreatorExtension;
-=======
 use SilverStripe\GraphQL\Scaffolding\Interfaces\ResolverInterface;
->>>>>>> 1eae54a8
 use SilverStripe\GraphQL\Scaffolding\Scaffolders\MutationScaffolder;
 use SilverStripe\GraphQL\Scaffolding\Traits\DataObjectTypeTrait;
 use SilverStripe\ORM\DataList;
@@ -39,39 +36,6 @@
             $this->typeName(),
             $this
         );
-<<<<<<< HEAD
-
-        // Todo: this is totally half baked
-        $this->setResolver(function ($object, array $args, $context, $info) {
-            $input = $args['Input'];
-            $obj = DataList::create($this->dataObjectClass)
-                ->byID($input['ID']);
-            if (!$obj) {
-                throw new Exception(sprintf(
-                    '%s with ID %s not found',
-                    $this->dataObjectClass,
-                    $input['ID']
-                ));
-            }
-            unset($input['ID']);
-            if ($obj->canEdit($context['currentUser'])) {
-                $results = $this->extend('augmentMutation', $obj, $args, $context, $info);
-                // Extension points that return false should kill the write operation
-                if (!in_array(false, $results, true)) {
-                    $obj->update($input);
-                    $obj->write();
-                }
-
-                return $obj;
-            } else {
-                throw new Exception(sprintf(
-                    'Cannot edit this %s',
-                    $this->dataObjectClass
-                ));
-            }
-        });
-=======
->>>>>>> 1eae54a8
     }
 
     /**
@@ -91,14 +55,7 @@
      */
     protected function createDefaultArgs(Manager $manager)
     {
-<<<<<<< HEAD
-        $args = [
-=======
         return [
-            'ID' => [
-                'type' => Type::nonNull(Type::id())
-            ],
->>>>>>> 1eae54a8
             'Input' => [
                 'type' => Type::nonNull($manager->getType($this->inputTypeName())),
             ],
