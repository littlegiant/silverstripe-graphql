--- conflicted
+++ resolved
@@ -239,7 +239,6 @@
     }
 
     /**
-<<<<<<< HEAD
      * @expectedException SilverStripe\Control\HTTPResponse_Exception
      */
     public function testAddCorsHeadersOriginMissing()
@@ -264,9 +263,7 @@
 
     /**
      * {@inheritDoc}
-=======
      * @expectedException \SilverStripe\Control\HTTPResponse_Exception
->>>>>>> 0012b0aa
      */
     public function testAddCorsHeadersResponseCORSDisabled()
     {
